<?php
/**
 * Text shown in error messaging.
 */
return [

    // Permissions
    'permission' => '您无权访问所请求的页面。',
    'permissionJson' => '您无权执行所请求的操作。',

    // Auth
    'error_user_exists_different_creds' => 'Email为 :email 的用户已经存在，但具有不同的凭据。',
    'email_already_confirmed' => 'Email已被确认，请尝试登录。',
    'email_confirmation_invalid' => '此确认令牌无效或已被使用，请重新注册。',
    'email_confirmation_expired' => '确认令牌已过期，已发送新的确认电子邮件。',
    'ldap_fail_anonymous' => '使用匿名绑定的LDAP访问失败。',
    'ldap_fail_authed' => '带有标识名称和密码的LDAP访问失败。',
    'ldap_extension_not_installed' => '未安装LDAP PHP扩展程序',
    'ldap_cannot_connect' => '无法连接到ldap服务器，初始连接失败',
    'social_no_action_defined' => '没有定义行为',
    'social_login_bad_response' => "在 :socialAccount 登录时遇到错误：\n:error",
    'social_account_in_use' => ':socialAccount 账户已被使用，请尝试通过 :socialAccount 选项登录。',
    'social_account_email_in_use' => 'Email :email 已经被使用。如果您已有帐户，则可以在个人资料设置中绑定您的 :socialAccount。',
    'social_account_existing' => ':socialAccount已经被绑定到您的账户。',
    'social_account_already_used_existing' => ':socialAccount账户已经被其他用户使用。',
    'social_account_not_used' => ':socialAccount账户没有绑定到任何用户，请在您的个人资料设置中绑定。',
    'social_account_register_instructions' => '如果您还没有帐户，您可以使用 :socialAccount 选项注册账户。',
    'social_driver_not_found' => '未找到社交驱动程序',
    'social_driver_not_configured' => '您的:socialAccount社交设置不正确。',
<<<<<<< HEAD
    'invite_token_expired' => '邀请链接已经过期，您可以尝试使用“忘记密码”功能来重新获取链接，以便激活账号。',
=======
    'invite_token_expired' => '此邀请链接已过期。 您可以尝试重置您的帐户密码。',
>>>>>>> 9bed57e4

    // System
    'path_not_writable' => '无法上传到文件路径“:filePath”，请确保它可写入服务器。',
    'cannot_get_image_from_url' => '无法从 :url 中获取图片',
    'cannot_create_thumbs' => '服务器无法创建缩略图，请检查您是否安装了GD PHP扩展。',
    'server_upload_limit' => '服务器不允许上传此大小的文件。 请尝试较小的文件。',
    'uploaded'  => '服务器不允许上传此大小的文件。 请尝试较小的文件。',
    'image_upload_error' => '上传图片时发生错误',
    'image_upload_type_error' => '上传的图像类型无效',
    'file_upload_timeout' => '文件上传已超时。',

    // Attachments
    'attachment_page_mismatch' => '附件更新期间的页面不匹配',
    'attachment_not_found' => '找不到附件',

    // Pages
    'page_draft_autosave_fail' => '无法保存草稿，确保您在保存页面之前已经连接到互联网',
    'page_custom_home_deletion' => '无法删除一个被设置为主页的页面',

    // Entities
    'entity_not_found' => '未找到实体',
    'bookshelf_not_found' => '未找到书架',
    'book_not_found' => '未找到图书',
    'page_not_found' => '未找到页面',
    'chapter_not_found' => '未找到章节',
    'selected_book_not_found' => '选中的书未找到',
    'selected_book_chapter_not_found' => '未找到所选的图书或章节',
    'guests_cannot_save_drafts' => '访客不能保存草稿',

    // Users
    'users_cannot_delete_only_admin' => '您不能删除唯一的管理员账户',
    'users_cannot_delete_guest' => '您不能删除访客用户',

    // Roles
    'role_cannot_be_edited' => '无法编辑该角色',
    'role_system_cannot_be_deleted' => '无法删除系统角色',
    'role_registration_default_cannot_delete' => '无法删除设置为默认注册的角色',
<<<<<<< HEAD
    'role_cannot_remove_only_admin' => '当前系统中只有一个管理员账号，在删除此帐号前，请先设置一个新的账号为管理员。',
=======
    'role_cannot_remove_only_admin' => '该用户是分配给管理员角色的唯一用户。 在尝试在此处删除管理员角色之前，请将其分配给其他用户。',
>>>>>>> 9bed57e4

    // Comments
    'comment_list' => '提取评论时出现错误。',
    'cannot_add_comment_to_draft' => '您不能为草稿添加评论。',
    'comment_add' => '添加/更新评论时发生错误。',
    'comment_delete' => '删除评论时发生错误。',
    'empty_comment' => '不能添加空的评论。',

    // Error pages
    '404_page_not_found' => '无法找到页面',
    'sorry_page_not_found' => '对不起，无法找到您想访问的页面。',
    'return_home' => '返回主页',
    'error_occurred' => '出现错误',
    'app_down' => ':appName现在正在关闭',
    'back_soon' => '请耐心等待网站的恢复。',

];<|MERGE_RESOLUTION|>--- conflicted
+++ resolved
@@ -27,11 +27,7 @@
     'social_account_register_instructions' => '如果您还没有帐户，您可以使用 :socialAccount 选项注册账户。',
     'social_driver_not_found' => '未找到社交驱动程序',
     'social_driver_not_configured' => '您的:socialAccount社交设置不正确。',
-<<<<<<< HEAD
-    'invite_token_expired' => '邀请链接已经过期，您可以尝试使用“忘记密码”功能来重新获取链接，以便激活账号。',
-=======
     'invite_token_expired' => '此邀请链接已过期。 您可以尝试重置您的帐户密码。',
->>>>>>> 9bed57e4
 
     // System
     'path_not_writable' => '无法上传到文件路径“:filePath”，请确保它可写入服务器。',
@@ -69,11 +65,7 @@
     'role_cannot_be_edited' => '无法编辑该角色',
     'role_system_cannot_be_deleted' => '无法删除系统角色',
     'role_registration_default_cannot_delete' => '无法删除设置为默认注册的角色',
-<<<<<<< HEAD
-    'role_cannot_remove_only_admin' => '当前系统中只有一个管理员账号，在删除此帐号前，请先设置一个新的账号为管理员。',
-=======
     'role_cannot_remove_only_admin' => '该用户是分配给管理员角色的唯一用户。 在尝试在此处删除管理员角色之前，请将其分配给其他用户。',
->>>>>>> 9bed57e4
 
     // Comments
     'comment_list' => '提取评论时出现错误。',
