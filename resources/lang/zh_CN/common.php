--- conflicted
+++ resolved
@@ -11,11 +11,7 @@
     'save' => '保存',
     'continue' => '继续',
     'select' => '选择',
-<<<<<<< HEAD
-    'toggle_all' => '全选',
-=======
     'toggle_all' => '切换全部',
->>>>>>> 9bed57e4
     'more' => '更多',
 
     // Form Labels
@@ -45,21 +41,12 @@
 
     // Sort Options
     'sort_options' => '排序选项',
-<<<<<<< HEAD
-    'sort_direction_toggle' => '切换排序方式',
-    'sort_ascending' => '升序',
-    'sort_descending' => '降序',
-    'sort_name' => '名称',
-    'sort_created_at' => '创建日期',
-    'sort_updated_at' => '更新日期',
-=======
     'sort_direction_toggle' => '排序方向切换',
     'sort_ascending' => '升序',
     'sort_descending' => '降序',
     'sort_name' => '名称',
     'sort_created_at' => '创建时间',
     'sort_updated_at' => '更新时间',
->>>>>>> 9bed57e4
 
     // Misc
     'deleted_user' => '删除用户',
@@ -72,17 +59,10 @@
     'grid_view' => '网格视图',
     'list_view' => '列表视图',
     'default' => '默认',
-<<<<<<< HEAD
-    'breadcrumb' => '面包屑布局',
-
-    // Header
-    'profile_menu' => '资料菜单',
-=======
     'breadcrumb' => '面包屑导航',
 
     // Header
     'profile_menu' => '个人资料',
->>>>>>> 9bed57e4
     'view_profile' => '查看资料',
     'edit_profile' => '编辑资料',
 
