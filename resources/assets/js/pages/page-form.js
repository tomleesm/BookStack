"use strict";

function editorPaste(e) {
    if (!e.clipboardData) return
    var items = e.clipboardData.items;
    if (!items) return;
    for (var i = 0; i < items.length; i++) {
        if (items[i].type.indexOf("image") !== -1) {

            var file = items[i].getAsFile();
            var formData = new FormData();
            var ext = 'png';
            var xhr = new XMLHttpRequest();

            if (file.name) {
                var fileNameMatches = file.name.match(/\.(.+)$/);
                if (fileNameMatches) {
                    ext = fileNameMatches[1];
                }
            }

            var id = "image-" + Math.random().toString(16).slice(2);
            editor.execCommand('mceInsertContent', false, '<img src="/loading.gif" id="' + id + '">');

            var remoteFilename = "image-" + Date.now() + "." + ext;
            formData.append('file', file, remoteFilename);
            formData.append('_token', document.querySelector('meta[name="token"]').getAttribute('content'));

            xhr.open('POST', '/images/gallery/upload');
            xhr.onload = function () {
                if (xhr.status === 200 || xhr.status === 201) {
                    var result = JSON.parse(xhr.responseText);
                    editor.dom.setAttrib(id, 'src', result.url);
                } else {
                    console.log('An error occured uploading the image');
                    console.log(xhr.responseText);
                    editor.dom.remove(id);
                }
            };
            xhr.send(formData);
        }
    }
}

function registerEditorShortcuts(editor) {
    // Headers
    for (let i = 1; i < 5; i++) {
        editor.addShortcut('ctrl+' + i, '', ['FormatBlock', false, 'h' + i]);
    }

    // Other block shortcuts
    editor.addShortcut('ctrl+q', '', ['FormatBlock', false, 'blockquote']);
    editor.addShortcut('ctrl+d', '', ['FormatBlock', false, 'p']);
    editor.addShortcut('ctrl+e', '', ['FormatBlock', false, 'pre']);
    editor.addShortcut('ctrl+s', '', ['FormatBlock', false, 'code']);
}

var mceOptions = module.exports = {
    selector: '#html-editor',
    content_css: [
        window.baseUrl('/css/styles.css'),
        window.baseUrl('/libs/material-design-iconic-font/css/material-design-iconic-font.min.css')
    ],
    body_class: 'page-content',
    relative_urls: false,
    statusbar: false,
    menubar: false,
    paste_data_images: false,
    extended_valid_elements: 'pre[*]',
    automatic_uploads: false,
    valid_children: "-div[p|pre|h1|h2|h3|h4|h5|h6|blockquote]",
    plugins: "image table textcolor paste link fullscreen imagetools code customhr autosave lists",
    imagetools_toolbar: 'imageoptions',
    toolbar: "undo redo | styleselect | bold italic underline strikethrough superscript subscript | forecolor backcolor | alignleft aligncenter alignright alignjustify | bullist numlist outdent indent | table image-insert link hr | removeformat code fullscreen",
    content_style: "body {padding-left: 15px !important; padding-right: 15px !important; margin:0!important; margin-left:auto!important;margin-right:auto!important;}",
    style_formats: [
        {title: "Header 1", format: "h1"},
        {title: "Header 2", format: "h2"},
        {title: "Header 3", format: "h3"},
        {title: "Paragraph", format: "p", exact: true, classes: ''},
        {title: "Blockquote", format: "blockquote"},
        {title: "Code Block", icon: "code", format: "pre"},
        {title: "Inline Code", icon: "code", inline: "code"},
        {title: "Callouts", items: [
            {title: "Success", block: 'p', exact: true, attributes : {'class' : 'callout success'}},
            {title: "Info", block: 'p', exact: true, attributes : {'class' : 'callout info'}},
            {title: "Warning", block: 'p', exact: true, attributes : {'class' : 'callout warning'}},
            {title: "Danger", block: 'p', exact: true, attributes : {'class' : 'callout danger'}}
        ]}
    ],
    style_formats_merge: false,
    formats: {
        alignleft: {selector: 'p,h1,h2,h3,h4,h5,h6,td,th,div,ul,ol,li,table,img', classes: 'align-left'},
        aligncenter: {selector: 'p,h1,h2,h3,h4,h5,h6,td,th,div,ul,ol,li,table,img', classes: 'align-center'},
        alignright: {selector: 'p,h1,h2,h3,h4,h5,h6,td,th,div,ul,ol,li,table,img', classes: 'align-right'},
    },
    file_browser_callback: function (field_name, url, type, win) {
        window.ImageManager.showExternal(function (image) {
            win.document.getElementById(field_name).value = image.url;
            if ("createEvent" in document) {
                var evt = document.createEvent("HTMLEvents");
                evt.initEvent("change", false, true);
                win.document.getElementById(field_name).dispatchEvent(evt);
            } else {
                win.document.getElementById(field_name).fireEvent("onchange");
            }
            var html = '<a href="' + image.url + '" target="_blank">';
            html += '<img src="' + image.thumbs.display + '" alt="' + image.name + '">';
            html += '</a>';
            win.tinyMCE.activeEditor.execCommand('mceInsertContent', false, html);
        });
    },
    paste_preprocess: function (plugin, args) {
        var content = args.content;
        if (content.indexOf('<img src="file://') !== -1) {
            args.content = '';
        }
    },
    extraSetups: [],
    setup: function (editor) {

        for (var i = 0; i < mceOptions.extraSetups.length; i++) {
            mceOptions.extraSetups[i](editor);
        }

        registerEditorShortcuts(editor);

        (function () {
            var wrap;

            function hasTextContent(node) {
                return node && !!( node.textContent || node.innerText );
            }

            editor.on('dragstart', function () {
                var node = editor.selection.getNode();

                if (node.nodeName === 'IMG') {
                    wrap = editor.dom.getParent(node, '.mceTemp');

                    if (!wrap && node.parentNode.nodeName === 'A' && !hasTextContent(node.parentNode)) {
                        wrap = node.parentNode;
                    }
                }
            });

            editor.on('drop', function (event) {
                var dom = editor.dom,
                    rng = tinymce.dom.RangeUtils.getCaretRangeFromPoint(event.clientX, event.clientY, editor.getDoc());

                // Don't allow anything to be dropped in a captioned image.
                if (dom.getParent(rng.startContainer, '.mceTemp')) {
                    event.preventDefault();
                } else if (wrap) {
                    event.preventDefault();

                    editor.undoManager.transact(function () {
                        editor.selection.setRng(rng);
                        editor.selection.setNode(wrap);
                        dom.remove(wrap);
                    });
                }

                wrap = null;
            });
        })();

        // Image picker button
        editor.addButton('image-insert', {
            title: 'My title',
            icon: 'image',
            tooltip: 'Insert an image',
            onclick: function () {
                window.ImageManager.showExternal(function (image) {
                    var html = '<a href="' + image.url + '" target="_blank">';
                    html += '<img src="' + image.thumbs.display + '" alt="' + image.name + '">';
                    html += '</a>';
                    editor.execCommand('mceInsertContent', false, html);
                });
            }
        });

        // Paste image-uploads
<<<<<<< HEAD
        editor.on('paste', editorPaste);
=======
        editor.on('paste', function (e) {
            if (e.clipboardData) {
                var items = e.clipboardData.items;
                if (items) {
                    for (var i = 0; i < items.length; i++) {
                        if (items[i].type.indexOf("image") !== -1) {

                            var file = items[i].getAsFile();
                            var formData = new FormData();
                            var ext = 'png';
                            var xhr = new XMLHttpRequest();

                            if (file.name) {
                                var fileNameMatches = file.name.match(/\.(.+)$/);
                                if (fileNameMatches) {
                                    ext = fileNameMatches[1];
                                }
                            }

                            var id = "image-" + Math.random().toString(16).slice(2);
                            editor.execCommand('mceInsertContent', false, '<img src="/loading.gif" id="' + id + '">');

                            var remoteFilename = "image-" + Date.now() + "." + ext;
                            formData.append('file', file, remoteFilename);
                            formData.append('_token', document.querySelector('meta[name="token"]').getAttribute('content'));

                            xhr.open('POST', window.baseUrl('/images/gallery/upload'));
                            xhr.onload = function () {
                                if (xhr.status === 200 || xhr.status === 201) {
                                    var result = JSON.parse(xhr.responseText);
                                    editor.dom.setAttrib(id, 'src', result.url);
                                } else {
                                    console.log('An error occured uploading the image');
                                    console.log(xhr.responseText);
                                    editor.dom.remove(id);
                                }
                            };
                            xhr.send(formData);
                        }
                    }
                }

            }
        });
>>>>>>> 43d9d2eb
    }
};<|MERGE_RESOLUTION|>--- conflicted
+++ resolved
@@ -26,7 +26,7 @@
             formData.append('file', file, remoteFilename);
             formData.append('_token', document.querySelector('meta[name="token"]').getAttribute('content'));
 
-            xhr.open('POST', '/images/gallery/upload');
+            xhr.open('POST', window.baseUrl('/images/gallery/upload'));
             xhr.onload = function () {
                 if (xhr.status === 200 || xhr.status === 201) {
                     var result = JSON.parse(xhr.responseText);
@@ -181,53 +181,6 @@
         });
 
         // Paste image-uploads
-<<<<<<< HEAD
         editor.on('paste', editorPaste);
-=======
-        editor.on('paste', function (e) {
-            if (e.clipboardData) {
-                var items = e.clipboardData.items;
-                if (items) {
-                    for (var i = 0; i < items.length; i++) {
-                        if (items[i].type.indexOf("image") !== -1) {
-
-                            var file = items[i].getAsFile();
-                            var formData = new FormData();
-                            var ext = 'png';
-                            var xhr = new XMLHttpRequest();
-
-                            if (file.name) {
-                                var fileNameMatches = file.name.match(/\.(.+)$/);
-                                if (fileNameMatches) {
-                                    ext = fileNameMatches[1];
-                                }
-                            }
-
-                            var id = "image-" + Math.random().toString(16).slice(2);
-                            editor.execCommand('mceInsertContent', false, '<img src="/loading.gif" id="' + id + '">');
-
-                            var remoteFilename = "image-" + Date.now() + "." + ext;
-                            formData.append('file', file, remoteFilename);
-                            formData.append('_token', document.querySelector('meta[name="token"]').getAttribute('content'));
-
-                            xhr.open('POST', window.baseUrl('/images/gallery/upload'));
-                            xhr.onload = function () {
-                                if (xhr.status === 200 || xhr.status === 201) {
-                                    var result = JSON.parse(xhr.responseText);
-                                    editor.dom.setAttrib(id, 'src', result.url);
-                                } else {
-                                    console.log('An error occured uploading the image');
-                                    console.log(xhr.responseText);
-                                    editor.dom.remove(id);
-                                }
-                            };
-                            xhr.send(formData);
-                        }
-                    }
-                }
-
-            }
-        });
->>>>>>> 43d9d2eb
     }
 };