@extends('sidebar-layout')

@section('toolbar')
    <div class="col-xs-1"></div>
    <div class="col-xs-11 faded">
        <div class="action-buttons">
            @if($currentUser->can('book-create-all'))
                <a href="{{ baseUrl("/books/create") }}" class="text-pos text-button"><i class="zmdi zmdi-plus"></i>{{ trans('entities.books_create') }}</a>
            @endif
        </div>
    </div>
@stop

<<<<<<< HEAD
    <div class="faded-small toolbar">
        <div class="container">
            <div class="row">
                <div class="col-xs-12 faded">
                    <div class="action-buttons text-left">
                    <a data-action="expand-thumbnail" class="text-primary text-button"><i class="zmdi zmdi-wrap-text"></i>{{ trans('common.toggle_thumbnails') }}</a>
                        @if($currentUser->can('book-create-all'))
                            <a href="{{ baseUrl("/books/create") }}" class="text-pos text-button"><i class="zmdi zmdi-plus"></i>{{ trans('entities.books_create') }}</a>
                        @endif
                        </div>
                </div>
            </div>
=======
@section('sidebar')
    @if($recents)
        <div id="recents" class="card">
            <h3><i class="zmdi zmdi-eye"></i> {{ trans('entities.recently_viewed') }}</h3>
            @include('partials/entity-list', ['entities' => $recents, 'style' => 'compact'])
>>>>>>> 0a402e3c
        </div>
    @endif

    <div id="popular" class="card">
        <h3><i class="zmdi zmdi-fire"></i> {{ trans('entities.books_popular') }}</h3>
        @if(count($popular) > 0)
            @include('partials/entity-list', ['entities' => $popular, 'style' => 'compact'])
        @else
            <div class="body text-muted">{{ trans('entities.books_popular_empty') }}</div>
        @endif
    </div>

    <div id="new" class="card">
        <h3><i class="zmdi zmdi-star-circle"></i> {{ trans('entities.books_new') }}</h3>
        @if(count($popular) > 0)
            @include('partials/entity-list', ['entities' => $new, 'style' => 'compact'])
        @else
            <div class="body text-muted">{{ trans('entities.books_new_empty') }}</div>
        @endif
    </div>
@stop

<<<<<<< HEAD
    <div class="container" ng-non-bindable>
        <div class="row">
            <div class="col-xs-12 col-sm-12 col-md-9">
                <h1>{{ trans('entities.books') }}</h1>
                @if(count($books) > 0)
                    @if($books_display=='grid')
                      <div class="row">
                        @foreach($books as $book)
                            @include('books/grid-item', ['book' => $book])
                        @endforeach
                        <div class="col-xs-12">
                            {!! $books->render() !!}
                        </div>
                      </div>
                    @else
                        @foreach($books as $book)
                            @include('books/list-item', ['book' => $book])
                        @endforeach
                        {!! $books->render() !!}
                    @endif
                @else
                    <p class="text-muted">{{ trans('entities.books_empty') }}</p>
                    @if(userCan('books-create-all'))
                        <a href="{{ baseUrl("/books/create") }}" class="text-pos"><i class="zmdi zmdi-edit"></i>{{ trans('entities.create_one_now') }}</a>
                    @endif
                @endif
            </div>
            <div class="col-xs-12 col-sm-12 col-md-3">
                <div id="recents">
                    @if($recents)
                        <div class="margin-top">&nbsp;</div>
                        <h3>{{ trans('entities.recently_viewed') }}</h3>
                        @include('partials/entity-list', ['entities' => $recents])
                    @endif
                </div>
                <div class="margin-top large">&nbsp;</div>
                <div id="popular">
                    <h3>{{ trans('entities.books_popular') }}</h3>
                    @if(count($popular) > 0)
                        @include('partials/entity-list', ['entities' => $popular])
                    @else
                        <p class="text-muted">{{ trans('entities.books_popular_empty') }}</p>
                    @endif
                </div>
            </div>
        </div>
=======
@section('body')

    <div class="container small" ng-non-bindable>
        <h1>{{ trans('entities.books') }}</h1>
        @if(count($books) > 0)
            @foreach($books as $book)
                @include('books/list-item', ['book' => $book])
                <hr>
            @endforeach
            {!! $books->render() !!}
        @else
            <p class="text-muted">{{ trans('entities.books_empty') }}</p>
            @if(userCan('books-create-all'))
                <a href="{{ baseUrl("/books/create") }}" class="text-pos"><i class="zmdi zmdi-edit"></i>{{ trans('entities.create_one_now') }}</a>
            @endif
        @endif
>>>>>>> 0a402e3c
    </div>

@stop<|MERGE_RESOLUTION|>--- conflicted
+++ resolved
@@ -11,26 +11,11 @@
     </div>
 @stop
 
-<<<<<<< HEAD
-    <div class="faded-small toolbar">
-        <div class="container">
-            <div class="row">
-                <div class="col-xs-12 faded">
-                    <div class="action-buttons text-left">
-                    <a data-action="expand-thumbnail" class="text-primary text-button"><i class="zmdi zmdi-wrap-text"></i>{{ trans('common.toggle_thumbnails') }}</a>
-                        @if($currentUser->can('book-create-all'))
-                            <a href="{{ baseUrl("/books/create") }}" class="text-pos text-button"><i class="zmdi zmdi-plus"></i>{{ trans('entities.books_create') }}</a>
-                        @endif
-                        </div>
-                </div>
-            </div>
-=======
 @section('sidebar')
     @if($recents)
         <div id="recents" class="card">
             <h3><i class="zmdi zmdi-eye"></i> {{ trans('entities.recently_viewed') }}</h3>
             @include('partials/entity-list', ['entities' => $recents, 'style' => 'compact'])
->>>>>>> 0a402e3c
         </div>
     @endif
 
@@ -53,54 +38,6 @@
     </div>
 @stop
 
-<<<<<<< HEAD
-    <div class="container" ng-non-bindable>
-        <div class="row">
-            <div class="col-xs-12 col-sm-12 col-md-9">
-                <h1>{{ trans('entities.books') }}</h1>
-                @if(count($books) > 0)
-                    @if($books_display=='grid')
-                      <div class="row">
-                        @foreach($books as $book)
-                            @include('books/grid-item', ['book' => $book])
-                        @endforeach
-                        <div class="col-xs-12">
-                            {!! $books->render() !!}
-                        </div>
-                      </div>
-                    @else
-                        @foreach($books as $book)
-                            @include('books/list-item', ['book' => $book])
-                        @endforeach
-                        {!! $books->render() !!}
-                    @endif
-                @else
-                    <p class="text-muted">{{ trans('entities.books_empty') }}</p>
-                    @if(userCan('books-create-all'))
-                        <a href="{{ baseUrl("/books/create") }}" class="text-pos"><i class="zmdi zmdi-edit"></i>{{ trans('entities.create_one_now') }}</a>
-                    @endif
-                @endif
-            </div>
-            <div class="col-xs-12 col-sm-12 col-md-3">
-                <div id="recents">
-                    @if($recents)
-                        <div class="margin-top">&nbsp;</div>
-                        <h3>{{ trans('entities.recently_viewed') }}</h3>
-                        @include('partials/entity-list', ['entities' => $recents])
-                    @endif
-                </div>
-                <div class="margin-top large">&nbsp;</div>
-                <div id="popular">
-                    <h3>{{ trans('entities.books_popular') }}</h3>
-                    @if(count($popular) > 0)
-                        @include('partials/entity-list', ['entities' => $popular])
-                    @else
-                        <p class="text-muted">{{ trans('entities.books_popular_empty') }}</p>
-                    @endif
-                </div>
-            </div>
-        </div>
-=======
 @section('body')
 
     <div class="container small" ng-non-bindable>
@@ -117,7 +54,6 @@
                 <a href="{{ baseUrl("/books/create") }}" class="text-pos"><i class="zmdi zmdi-edit"></i>{{ trans('entities.create_one_now') }}</a>
             @endif
         @endif
->>>>>>> 0a402e3c
     </div>
 
 @stop