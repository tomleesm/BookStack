--- conflicted
+++ resolved
@@ -23,15 +23,11 @@
                     <ul>
                         @if(userCanCreatePage())
                             <li><a href="{{ $page->getUrl('/copy') }}" class="text-primary" >@icon('copy'){{ trans('common.copy') }}</a></li>
-<<<<<<< HEAD
-                            @if(userCan('page-delete', $page))
-                                <li><a href="{{ $page->getUrl('/move') }}" class="text-primary" >@icon('folder'){{ trans('common.move') }}</a></li>
-                            @endif
-=======
+                        @endif
+                        @if(userCan('page-delete', $page) && userCan('page-update, $page))
+                            <li><a href="{{ $page->getUrl('/move') }}" class="text-primary" >@icon('folder'){{ trans('common.move') }}</a></li>
                         @endif
                         @if(userCan('page-update', $page))
-                            <li><a href="{{ $page->getUrl('/move') }}" class="text-primary" >@icon('folder'){{ trans('common.move') }}</a></li>
->>>>>>> 19770d27
                             <li><a href="{{ $page->getUrl('/revisions') }}" class="text-primary">@icon('history'){{ trans('entities.revisions') }}</a></li>
                         @endif
                         @if(userCan('restrictions-manage', $page))
