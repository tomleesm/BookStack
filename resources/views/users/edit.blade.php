--- conflicted
+++ resolved
@@ -7,7 +7,6 @@
             @include('settings.navbar', ['selected' => 'users'])
         </div>
 
-<<<<<<< HEAD
         <div class="card content-wrap">
             <h1 class="list-heading">{{ $user->id === $currentUser->id ? trans('settings.users_edit_profile') : trans('settings.users_edit') }}</h1>
             <form action="{{ baseUrl("/settings/users/{$user->id}") }}" method="post">
@@ -33,28 +32,6 @@
                                 'name' => 'image_id',
                                 'imageClass' => 'avatar large'
                             ])
-=======
-                                @include('components.image-picker', [
-                                      'resizeHeight' => '512',
-                                      'resizeWidth' => '512',
-                                      'showRemove' => false,
-                                      'defaultImage' => baseUrl('/user_avatar.png'),
-                                      'currentImage' => $user->getAvatar(80),
-                                      'currentId' => $user->image_id,
-                                      'name' => 'image_id',
-                                      'imageClass' => 'avatar large'
-                                  ])
-                            </div>
-                            <div class="form-group">
-                                <label for="user-language">{{ trans('settings.users_preferred_language') }}</label>
-                                <select name="setting[language]" id="user-language">
-
-                                    @foreach(trans('settings.language_select') as $lang => $label)
-                                        <option @if(setting()->getUser($user, 'language', config('app.default_locale')) === $lang) selected @endif value="{{ $lang }}">{{ $label }}</option>
-                                    @endforeach
-                                </select>
-                            </div>
->>>>>>> 00703fa8
                         </div>
                     </div>
 
@@ -68,7 +45,7 @@
                         <div>
                             <select name="setting[language]" id="user-language">
                                 @foreach(trans('settings.language_select') as $lang => $label)
-                                    <option @if(setting()->getUser($user, 'language') === $lang) selected @endif value="{{ $lang }}">{{ $label }}</option>
+                                    <option @if(setting()->getUser($user, 'language', config('app.default_locale')) === $lang) selected @endif value="{{ $lang }}">{{ $label }}</option>
                                 @endforeach
                             </select>
                         </div>
