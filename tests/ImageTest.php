<?php

class ImageTest extends TestCase
{

    /**
     * Get a test image that can be uploaded
     * @param $fileName
     * @return \Illuminate\Http\UploadedFile
     */
    protected function getTestImage($fileName)
    {
        return new \Illuminate\Http\UploadedFile(base_path('tests/test-data/test-image.jpg'), $fileName, 'image/jpeg', 5238);
    }

    /**
     * Get the path for a test image.
     * @param $type
     * @param $fileName
     * @return string
     */
    protected function getTestImagePath($type, $fileName)
    {
        return '/uploads/images/' . $type . '/' . Date('Y-m-M') . '/' . $fileName;
    }

    /**
     * Uploads an image with the given name.
     * @param $name
     * @param int $uploadedTo
     * @return string
     */
    protected function uploadImage($name, $uploadedTo = 0)
    {
        $file = $this->getTestImage($name);
        $this->call('POST', '/images/gallery/upload', ['uploaded_to' => $uploadedTo], [], ['file' => $file], []);
        return $this->getTestImagePath('gallery', $name);
    }

    /**
     * Delete an uploaded image.
     * @param $relPath
     */
    protected function deleteImage($relPath)
    {
        unlink(public_path($relPath));
    }


    public function test_image_upload()
    {
        $page = \BookStack\Page::first();
        $this->asAdmin();
        $admin = $this->getAdmin();
        $imageName = 'first-image.jpg';

        $relPath = $this->uploadImage($imageName, $page->id);
        $this->assertResponseOk();

        $this->assertTrue(file_exists(public_path($relPath)), 'Uploaded image not found at path: '. public_path($relPath));

        $this->deleteImage($relPath);

        $this->deleteImage($relPath);

        $this->seeInDatabase('images', [
<<<<<<< HEAD
            'url' => $this->baseUrl . $relPath,
=======
            'url' => url($relPath),
>>>>>>> 2af0021c
            'type' => 'gallery',
            'uploaded_to' => $page->id,
            'path' => $relPath,
            'created_by' => $admin->id,
            'updated_by' => $admin->id,
            'name' => $imageName
        ]);
<<<<<<< HEAD
        
=======
>>>>>>> 2af0021c

    }

    public function test_image_delete()
    {
        $page = \BookStack\Page::first();
        $this->asAdmin();
        $imageName = 'first-image.jpg';

        $relPath = $this->uploadImage($imageName, $page->id);
        $image = \BookStack\Image::first();

        $this->call('DELETE', '/images/' . $image->id);
        $this->assertResponseOk();

        $this->dontSeeInDatabase('images', [
            'url' => $this->baseUrl . $relPath,
            'type' => 'gallery'
        ]);

        $this->assertFalse(file_exists(public_path($relPath)), 'Uploaded image has been deleted');
    }

}<|MERGE_RESOLUTION|>--- conflicted
+++ resolved
@@ -61,14 +61,8 @@
 
         $this->deleteImage($relPath);
 
-        $this->deleteImage($relPath);
-
         $this->seeInDatabase('images', [
-<<<<<<< HEAD
             'url' => $this->baseUrl . $relPath,
-=======
-            'url' => url($relPath),
->>>>>>> 2af0021c
             'type' => 'gallery',
             'uploaded_to' => $page->id,
             'path' => $relPath,
@@ -76,10 +70,6 @@
             'updated_by' => $admin->id,
             'name' => $imageName
         ]);
-<<<<<<< HEAD
-        
-=======
->>>>>>> 2af0021c
 
     }
 
