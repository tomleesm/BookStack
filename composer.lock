--- conflicted
+++ resolved
@@ -4,24 +4,20 @@
         "Read more about it at https://getcomposer.org/doc/01-basic-usage.md#composer-lock-the-lock-file",
         "This file is @generated automatically"
     ],
-<<<<<<< HEAD
-    "content-hash": "210685bb4ecd91f015682f5cf03ba84d",
-=======
-    "content-hash": "96d5f23f0652b8093d7939e8c29bdf18",
->>>>>>> addfb960
+    "content-hash": "ed85d10e69b1071020178cb400a80e48",
     "packages": [
         {
             "name": "aws/aws-sdk-php",
-            "version": "3.52.2",
+            "version": "3.52.6",
             "source": {
                 "type": "git",
                 "url": "https://github.com/aws/aws-sdk-php.git",
-                "reference": "69ba4e07288a532fe7635f7cdd73cffa6509f538"
-            },
-            "dist": {
-                "type": "zip",
-                "url": "https://api.github.com/repos/aws/aws-sdk-php/zipball/69ba4e07288a532fe7635f7cdd73cffa6509f538",
-                "reference": "69ba4e07288a532fe7635f7cdd73cffa6509f538",
+                "reference": "c9af7657eddc0267cc7ac4f969c10d5c18459992"
+            },
+            "dist": {
+                "type": "zip",
+                "url": "https://api.github.com/repos/aws/aws-sdk-php/zipball/c9af7657eddc0267cc7ac4f969c10d5c18459992",
+                "reference": "c9af7657eddc0267cc7ac4f969c10d5c18459992",
                 "shasum": ""
             },
             "require": {
@@ -88,25 +84,25 @@
                 "s3",
                 "sdk"
             ],
-            "time": "2018-01-26T22:17:57+00:00"
+            "time": "2018-02-09T22:53:37+00:00"
         },
         {
             "name": "barryvdh/laravel-dompdf",
-            "version": "v0.8.1",
+            "version": "v0.8.2",
             "source": {
                 "type": "git",
                 "url": "https://github.com/barryvdh/laravel-dompdf.git",
-                "reference": "3b2235e589616331d68482d61b7763789a2600fe"
-            },
-            "dist": {
-                "type": "zip",
-                "url": "https://api.github.com/repos/barryvdh/laravel-dompdf/zipball/3b2235e589616331d68482d61b7763789a2600fe",
-                "reference": "3b2235e589616331d68482d61b7763789a2600fe",
+                "reference": "7dcdecfa125c174d0abe723603633dc2756ea3af"
+            },
+            "dist": {
+                "type": "zip",
+                "url": "https://api.github.com/repos/barryvdh/laravel-dompdf/zipball/7dcdecfa125c174d0abe723603633dc2756ea3af",
+                "reference": "7dcdecfa125c174d0abe723603633dc2756ea3af",
                 "shasum": ""
             },
             "require": {
                 "dompdf/dompdf": "^0.8",
-                "illuminate/support": "5.1.x|5.2.x|5.3.x|5.4.x|5.5.x",
+                "illuminate/support": "5.1.x|5.2.x|5.3.x|5.4.x|5.5.x|5.6.x",
                 "php": ">=5.5.9"
             },
             "type": "library",
@@ -144,32 +140,32 @@
                 "laravel",
                 "pdf"
             ],
-            "time": "2017-07-29T19:01:17+00:00"
+            "time": "2018-02-07T17:43:25+00:00"
         },
         {
             "name": "barryvdh/laravel-snappy",
-            "version": "v0.4.0",
+            "version": "v0.4.1",
             "source": {
                 "type": "git",
                 "url": "https://github.com/barryvdh/laravel-snappy.git",
-                "reference": "f08c7e5b4ddea585bfcd48ab4f40f920e58dd1cf"
-            },
-            "dist": {
-                "type": "zip",
-                "url": "https://api.github.com/repos/barryvdh/laravel-snappy/zipball/f08c7e5b4ddea585bfcd48ab4f40f920e58dd1cf",
-                "reference": "f08c7e5b4ddea585bfcd48ab4f40f920e58dd1cf",
-                "shasum": ""
-            },
-            "require": {
-                "illuminate/filesystem": "5.0.x|5.1.x|5.2.x|5.3.x|5.4.x|5.5.x",
-                "illuminate/support": "5.0.x|5.1.x|5.2.x|5.3.x|5.4.x|5.5.x",
-                "knplabs/knp-snappy": "*",
+                "reference": "5f6e7f3ba15c867d1b8e2885d454110270616ebe"
+            },
+            "dist": {
+                "type": "zip",
+                "url": "https://api.github.com/repos/barryvdh/laravel-snappy/zipball/5f6e7f3ba15c867d1b8e2885d454110270616ebe",
+                "reference": "5f6e7f3ba15c867d1b8e2885d454110270616ebe",
+                "shasum": ""
+            },
+            "require": {
+                "illuminate/filesystem": "5.0.x|5.1.x|5.2.x|5.3.x|5.4.x|5.5.x|5.6.x",
+                "illuminate/support": "5.0.x|5.1.x|5.2.x|5.3.x|5.4.x|5.5.x|5.6.x",
+                "knplabs/knp-snappy": "^1",
                 "php": ">=5.4.0"
             },
             "type": "library",
             "extra": {
                 "branch-alias": {
-                    "dev-master": "0.3-dev"
+                    "dev-master": "0.4-dev"
                 },
                 "laravel": {
                     "providers": [
@@ -205,7 +201,7 @@
                 "wkhtmltoimage",
                 "wkhtmltopdf"
             ],
-            "time": "2017-08-14T06:48:50+00:00"
+            "time": "2018-02-08T15:58:26+00:00"
         },
         {
             "name": "cogpowered/finediff",
@@ -968,16 +964,16 @@
         },
         {
             "name": "laravel/framework",
-            "version": "v5.5.32",
+            "version": "v5.5.34",
             "source": {
                 "type": "git",
                 "url": "https://github.com/laravel/framework.git",
-                "reference": "254e4c3e133f5bc8d6068cdf28ea062abc10adf2"
-            },
-            "dist": {
-                "type": "zip",
-                "url": "https://api.github.com/repos/laravel/framework/zipball/254e4c3e133f5bc8d6068cdf28ea062abc10adf2",
-                "reference": "254e4c3e133f5bc8d6068cdf28ea062abc10adf2",
+                "reference": "1de7c0aec13eadbdddc2d1ba4019b064b2c6b966"
+            },
+            "dist": {
+                "type": "zip",
+                "url": "https://api.github.com/repos/laravel/framework/zipball/1de7c0aec13eadbdddc2d1ba4019b064b2c6b966",
+                "reference": "1de7c0aec13eadbdddc2d1ba4019b064b2c6b966",
                 "shasum": ""
             },
             "require": {
@@ -1098,7 +1094,7 @@
                 "framework",
                 "laravel"
             ],
-            "time": "2018-01-18T13:27:23+00:00"
+            "time": "2018-02-06T15:36:55+00:00"
         },
         {
             "name": "laravel/socialite",
@@ -2799,16 +2795,16 @@
         },
         {
             "name": "symfony/polyfill-mbstring",
-            "version": "v1.6.0",
+            "version": "v1.7.0",
             "source": {
                 "type": "git",
                 "url": "https://github.com/symfony/polyfill-mbstring.git",
-                "reference": "2ec8b39c38cb16674bbf3fea2b6ce5bf117e1296"
-            },
-            "dist": {
-                "type": "zip",
-                "url": "https://api.github.com/repos/symfony/polyfill-mbstring/zipball/2ec8b39c38cb16674bbf3fea2b6ce5bf117e1296",
-                "reference": "2ec8b39c38cb16674bbf3fea2b6ce5bf117e1296",
+                "reference": "78be803ce01e55d3491c1397cf1c64beb9c1b63b"
+            },
+            "dist": {
+                "type": "zip",
+                "url": "https://api.github.com/repos/symfony/polyfill-mbstring/zipball/78be803ce01e55d3491c1397cf1c64beb9c1b63b",
+                "reference": "78be803ce01e55d3491c1397cf1c64beb9c1b63b",
                 "shasum": ""
             },
             "require": {
@@ -2820,7 +2816,7 @@
             "type": "library",
             "extra": {
                 "branch-alias": {
-                    "dev-master": "1.6-dev"
+                    "dev-master": "1.7-dev"
                 }
             },
             "autoload": {
@@ -2854,7 +2850,7 @@
                 "portable",
                 "shim"
             ],
-            "time": "2017-10-11T12:05:26+00:00"
+            "time": "2018-01-30T19:27:44+00:00"
         },
         {
             "name": "symfony/process",
@@ -3217,26 +3213,26 @@
     "packages-dev": [
         {
             "name": "barryvdh/laravel-debugbar",
-            "version": "v3.1.0",
+            "version": "v3.1.1",
             "source": {
                 "type": "git",
                 "url": "https://github.com/barryvdh/laravel-debugbar.git",
-                "reference": "01a859752094e00aa8548832312366753272f8af"
-            },
-            "dist": {
-                "type": "zip",
-                "url": "https://api.github.com/repos/barryvdh/laravel-debugbar/zipball/01a859752094e00aa8548832312366753272f8af",
-                "reference": "01a859752094e00aa8548832312366753272f8af",
-                "shasum": ""
-            },
-            "require": {
-                "illuminate/routing": "5.5.x",
-                "illuminate/session": "5.5.x",
-                "illuminate/support": "5.5.x",
-                "maximebf/debugbar": "~1.14.0",
+                "reference": "f0018d359a2ad6968ad11b283283a925e017f3c9"
+            },
+            "dist": {
+                "type": "zip",
+                "url": "https://api.github.com/repos/barryvdh/laravel-debugbar/zipball/f0018d359a2ad6968ad11b283283a925e017f3c9",
+                "reference": "f0018d359a2ad6968ad11b283283a925e017f3c9",
+                "shasum": ""
+            },
+            "require": {
+                "illuminate/routing": "5.5.x|5.6.x",
+                "illuminate/session": "5.5.x|5.6.x",
+                "illuminate/support": "5.5.x|5.6.x",
+                "maximebf/debugbar": "~1.15.0",
                 "php": ">=7.0",
-                "symfony/debug": "^3",
-                "symfony/finder": "^3"
+                "symfony/debug": "^3|^4",
+                "symfony/finder": "^3|^4"
             },
             "require-dev": {
                 "illuminate/framework": "5.5.x"
@@ -3244,7 +3240,7 @@
             "type": "library",
             "extra": {
                 "branch-alias": {
-                    "dev-master": "3.0-dev"
+                    "dev-master": "3.2-dev"
                 },
                 "laravel": {
                     "providers": [
@@ -3281,34 +3277,34 @@
                 "profiler",
                 "webprofiler"
             ],
-            "time": "2017-09-18T13:32:46+00:00"
+            "time": "2018-02-07T08:29:09+00:00"
         },
         {
             "name": "barryvdh/laravel-ide-helper",
-            "version": "v2.4.1",
+            "version": "v2.4.3",
             "source": {
                 "type": "git",
                 "url": "https://github.com/barryvdh/laravel-ide-helper.git",
-                "reference": "2b1273c45e2f8df7a625563e2283a17c14f02ae8"
-            },
-            "dist": {
-                "type": "zip",
-                "url": "https://api.github.com/repos/barryvdh/laravel-ide-helper/zipball/2b1273c45e2f8df7a625563e2283a17c14f02ae8",
-                "reference": "2b1273c45e2f8df7a625563e2283a17c14f02ae8",
+                "reference": "5c304db44fba8e9c4aa0c09739e59f7be7736fdd"
+            },
+            "dist": {
+                "type": "zip",
+                "url": "https://api.github.com/repos/barryvdh/laravel-ide-helper/zipball/5c304db44fba8e9c4aa0c09739e59f7be7736fdd",
+                "reference": "5c304db44fba8e9c4aa0c09739e59f7be7736fdd",
                 "shasum": ""
             },
             "require": {
                 "barryvdh/reflection-docblock": "^2.0.4",
-                "illuminate/console": "^5.0,<5.6",
-                "illuminate/filesystem": "^5.0,<5.6",
-                "illuminate/support": "^5.0,<5.6",
+                "illuminate/console": "^5.0,<5.7",
+                "illuminate/filesystem": "^5.0,<5.7",
+                "illuminate/support": "^5.0,<5.7",
                 "php": ">=5.4.0",
                 "symfony/class-loader": "^2.3|^3.0"
             },
             "require-dev": {
                 "doctrine/dbal": "~2.3",
-                "illuminate/config": "^5.0,<5.6",
-                "illuminate/view": "^5.0,<5.6",
+                "illuminate/config": "^5.0,<5.7",
+                "illuminate/view": "^5.0,<5.7",
                 "phpunit/phpunit": "4.*",
                 "scrutinizer/ocular": "~1.1",
                 "squizlabs/php_codesniffer": "~2.3"
@@ -3354,7 +3350,7 @@
                 "phpstorm",
                 "sublime"
             ],
-            "time": "2017-07-16T00:24:12+00:00"
+            "time": "2018-02-08T07:56:07+00:00"
         },
         {
             "name": "barryvdh/reflection-docblock",
@@ -3668,22 +3664,22 @@
         },
         {
             "name": "maximebf/debugbar",
-            "version": "v1.14.1",
+            "version": "v1.15.0",
             "source": {
                 "type": "git",
                 "url": "https://github.com/maximebf/php-debugbar.git",
-                "reference": "64251a392344e3d22f3d21c3b7c531ba96eb01d2"
-            },
-            "dist": {
-                "type": "zip",
-                "url": "https://api.github.com/repos/maximebf/php-debugbar/zipball/64251a392344e3d22f3d21c3b7c531ba96eb01d2",
-                "reference": "64251a392344e3d22f3d21c3b7c531ba96eb01d2",
+                "reference": "30e7d60937ee5f1320975ca9bc7bcdd44d500f07"
+            },
+            "dist": {
+                "type": "zip",
+                "url": "https://api.github.com/repos/maximebf/php-debugbar/zipball/30e7d60937ee5f1320975ca9bc7bcdd44d500f07",
+                "reference": "30e7d60937ee5f1320975ca9bc7bcdd44d500f07",
                 "shasum": ""
             },
             "require": {
                 "php": ">=5.3.0",
                 "psr/log": "^1.0",
-                "symfony/var-dumper": "^2.6|^3.0"
+                "symfony/var-dumper": "^2.6|^3.0|^4.0"
             },
             "require-dev": {
                 "phpunit/phpunit": "^4.0|^5.0"
@@ -3725,7 +3721,7 @@
                 "debug",
                 "debugbar"
             ],
-            "time": "2017-09-13T12:19:36+00:00"
+            "time": "2017-12-15T11:13:46+00:00"
         },
         {
             "name": "mockery/mockery",
@@ -4405,16 +4401,16 @@
         },
         {
             "name": "phpunit/phpunit",
-            "version": "6.5.5",
+            "version": "6.5.6",
             "source": {
                 "type": "git",
                 "url": "https://github.com/sebastianbergmann/phpunit.git",
-                "reference": "83d27937a310f2984fd575686138597147bdc7df"
-            },
-            "dist": {
-                "type": "zip",
-                "url": "https://api.github.com/repos/sebastianbergmann/phpunit/zipball/83d27937a310f2984fd575686138597147bdc7df",
-                "reference": "83d27937a310f2984fd575686138597147bdc7df",
+                "reference": "3330ef26ade05359d006041316ed0fa9e8e3cefe"
+            },
+            "dist": {
+                "type": "zip",
+                "url": "https://api.github.com/repos/sebastianbergmann/phpunit/zipball/3330ef26ade05359d006041316ed0fa9e8e3cefe",
+                "reference": "3330ef26ade05359d006041316ed0fa9e8e3cefe",
                 "shasum": ""
             },
             "require": {
@@ -4485,7 +4481,7 @@
                 "testing",
                 "xunit"
             ],
-            "time": "2017-12-17T06:31:19+00:00"
+            "time": "2018-02-01T05:57:37+00:00"
         },
         {
             "name": "phpunit/phpunit-mock-objects",
@@ -4593,21 +4589,21 @@
         },
         {
             "name": "sebastian/comparator",
-            "version": "2.1.2",
+            "version": "2.1.3",
             "source": {
                 "type": "git",
                 "url": "https://github.com/sebastianbergmann/comparator.git",
-                "reference": "11c07feade1d65453e06df3b3b90171d6d982087"
-            },
-            "dist": {
-                "type": "zip",
-                "url": "https://api.github.com/repos/sebastianbergmann/comparator/zipball/11c07feade1d65453e06df3b3b90171d6d982087",
-                "reference": "11c07feade1d65453e06df3b3b90171d6d982087",
+                "reference": "34369daee48eafb2651bea869b4b15d75ccc35f9"
+            },
+            "dist": {
+                "type": "zip",
+                "url": "https://api.github.com/repos/sebastianbergmann/comparator/zipball/34369daee48eafb2651bea869b4b15d75ccc35f9",
+                "reference": "34369daee48eafb2651bea869b4b15d75ccc35f9",
                 "shasum": ""
             },
             "require": {
                 "php": "^7.0",
-                "sebastian/diff": "^2.0",
+                "sebastian/diff": "^2.0 || ^3.0",
                 "sebastian/exporter": "^3.1"
             },
             "require-dev": {
@@ -4653,7 +4649,7 @@
                 "compare",
                 "equality"
             ],
-            "time": "2018-01-12T06:34:42+00:00"
+            "time": "2018-02-01T13:46:46+00:00"
         },
         {
             "name": "sebastian/diff",
