--- conflicted
+++ resolved
@@ -1,8 +1,6 @@
 <?php namespace BookStack\Repos;
 
 use Activity;
-use BookStack\Exceptions\NotFoundException;
-use BookStack\Services\RestrictionService;
 use Illuminate\Support\Str;
 use BookStack\Book;
 use Views;
@@ -243,7 +241,6 @@
      */
     public function getBySearch($term, $count = 20, $paginationAppends = [])
     {
-<<<<<<< HEAD
         preg_match_all('/"(.*?)"/', $term, $matches);
         if (count($matches[1]) > 0) {
             $terms = $matches[1];
@@ -254,11 +251,7 @@
         if (!empty($term)) {
             $terms = array_merge($terms, explode(' ', $term));
         }
-        $books = $this->book->fullTextSearchQuery(['name', 'description'], $terms)
-=======
-        $terms = explode(' ', $term);
         $books = $this->restrictionService->enforceBookRestrictions($this->book->fullTextSearchQuery(['name', 'description'], $terms))
->>>>>>> 8e6248f5
             ->paginate($count)->appends($paginationAppends);
         $words = join('|', explode(' ', preg_quote(trim($term), '/')));
         foreach ($books as $book) {
