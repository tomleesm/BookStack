--- conflicted
+++ resolved
@@ -156,7 +156,6 @@
      */
     public function getBySearch($term, $whereTerms = [], $count = 20, $paginationAppends = [])
     {
-<<<<<<< HEAD
         preg_match_all('/"(.*?)"/', $term, $matches);
         if (count($matches[1]) > 0) {
             $terms = $matches[1];
@@ -167,11 +166,7 @@
         if (!empty($term)) {
             $terms = array_merge($terms, explode(' ', $term));
         }
-        $chapters = $this->chapter->fullTextSearchQuery(['name', 'description'], $terms, $whereTerms)
-=======
-        $terms = explode(' ', $term);
         $chapters = $this->restrictionService->enforceChapterRestrictions($this->chapter->fullTextSearchQuery(['name', 'description'], $terms, $whereTerms))
->>>>>>> 8e6248f5
             ->paginate($count)->appends($paginationAppends);
         $words = join('|', explode(' ', preg_quote(trim($term), '/')));
         foreach ($chapters as $chapter) {
