--- conflicted
+++ resolved
@@ -18,11 +18,8 @@
             'SocialiteProviders\Slack\SlackExtendSocialite@handle',
             'SocialiteProviders\Azure\AzureExtendSocialite@handle',
             'SocialiteProviders\Okta\OktaExtendSocialite@handle',
-<<<<<<< HEAD
             'SocialiteProviders\GitLab\GitLabExtendSocialite@handle',
-=======
             'SocialiteProviders\Twitch\TwitchExtendSocialite@handle',
->>>>>>> addfb960
         ],
     ];
 
